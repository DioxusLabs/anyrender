--- conflicted
+++ resolved
@@ -20,14 +20,8 @@
 kurbo = { workspace = true }
 peniko = { workspace = true }
 raw-window-handle = { workspace = true }
-<<<<<<< HEAD
-futures-intrusive = { workspace = true }
-pollster = { workspace = true }
-rustc-hash = { workspace = true }
 softbuffer_window_renderer = { workspace = true, optional = true }
 pixels_window_renderer = { workspace = true, optional = true }
-=======
->>>>>>> cd3f5dfd
 skia-safe = { version = "0.89.1", features = ["gl", "pdf", "textlayout"]}
 oaty = "0.1"
 gl = "0.14.0"
